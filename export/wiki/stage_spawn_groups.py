--- conflicted
+++ resolved
@@ -68,16 +68,12 @@
                 entry_values['weight'] = struct_data['EntryWeight']
                 entry_values['classes'] = struct_data['NPCsToSpawn']
                 entry_values['spawnOffsets'] = struct_data['NPCsSpawnOffsets']
-<<<<<<< HEAD
-                entry_values['classWeights'] = struct_data['NPCsToSpawnPercentageChance']
-=======
 
                 # class_weights = struct_data['NPCsToSpawnPercentageChance'].values
                 # entry_values['classWeights'] = class_weights
                 # class_weight_sum = sum(class_weights) or 1
                 # entry_values['classChances'] = [cd(weight / class_weight_sum) for weight in class_weights]
                 entry_values['classWeights'] = struct_data['NPCsToSpawnPercentageChance'].values
->>>>>>> 0ec969f0
 
                 values['entries'].append(entry_values)
 
